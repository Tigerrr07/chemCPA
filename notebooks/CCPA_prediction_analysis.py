--- conflicted
+++ resolved
@@ -9,7 +9,7 @@
 #       jupytext_version: 1.13.6
 # ---
 
-# %% [markdown]
+# %% [markdown] pycharm={"name": "#%% md\n"}
 # **Requirements:**
 # * Trained models
 #
@@ -18,7 +18,7 @@
 # ___
 # # Imports
 
-# %%
+# %% pycharm={"name": "#%%\n"}
 import matplotlib
 import matplotlib.pyplot as plt
 import numpy as np
@@ -26,6 +26,7 @@
 import scanpy as sc
 import seaborn as sn
 import umap.plot
+from compert.data import load_dataset_splits
 from utils import (
     compute_drug_embeddings,
     compute_pred,
@@ -35,8 +36,6 @@
     load_smiles,
 )
 
-from chemCPA.data import load_dataset_splits
-
 matplotlib.style.use("fivethirtyeight")
 matplotlib.style.use("seaborn-talk")
 matplotlib.rcParams["font.family"] = "monospace"
@@ -44,15 +43,15 @@
 matplotlib.pyplot.rcParams["savefig.facecolor"] = "white"
 sn.set_context("poster")
 
-# %%
+# %% pycharm={"name": "#%%\n"}
 # %load_ext autoreload
 # %autoreload 2
 
-# %% [markdown]
+# %% [markdown] pycharm={"name": "#%% md\n"}
 # # Load and analyse model
 # * Define `seml_collection` and `model_hash` to load data and model
 
-# %%
+# %% pycharm={"name": "#%%\n"}
 seml_collection = "finetuning_num_genes"
 
 # split_ho_pathway, append_ae_layer: true
@@ -71,26 +70,26 @@
     "6e9d00880375aa450a8e5de60250659f"  # "config.model.load_pretrained": false,
 )
 
-# %% [markdown]
+# %% [markdown] pycharm={"name": "#%% md\n"}
 # ## Load config
 
-# %%
+# %% pycharm={"name": "#%%\n"}
 config = load_config(seml_collection, model_hash_pretrained)
 dataset, key_dict = load_dataset(config)
 config["dataset"]["n_vars"] = dataset.n_vars
 
-# %% [markdown]
+# %% [markdown] pycharm={"name": "#%% md\n"}
 # ### Load smiles info
 
-# %%
+# %% pycharm={"name": "#%%\n"}
 canon_smiles_unique_sorted, smiles_to_pathway_map, smiles_to_drug_map = load_smiles(
     config, dataset, key_dict
 )
 
-# %% [markdown]
+# %% [markdown] pycharm={"name": "#%% md\n"}
 # #### Define which drugs should be annotaded with list `ood_drugs`
 
-# %%
+# %% pycharm={"name": "#%%\n"}
 ood_drugs = (
     dataset.obs.condition[
         dataset.obs[config["dataset"]["data_params"]["split_key"]].isin(["ood"])
@@ -99,10 +98,10 @@
     .to_list()
 )
 
-# %% [markdown]
+# %% [markdown] pycharm={"name": "#%% md\n"}
 # #### Get pathway level 2 annotation for clustering of drug embeddings
 
-# %%
+# %% pycharm={"name": "#%%\n"}
 smiles_to_pw_level2_map = {}
 pw1_to_pw2 = {}
 
@@ -115,19 +114,19 @@
     else:
         pw1_to_pw2[pw1] = {pw2}
 
-# %%
+# %% pycharm={"name": "#%%\n"}
 groups = ["Epigenetic regulation"]
 
 groups_pw2 = [pw2 for pw in groups for pw2 in pw1_to_pw2[pw]]
 groups_pw2
 
-# %% [markdown]
+# %% [markdown] pycharm={"name": "#%% md\n"}
 # ## Load dataset splits
 
-# %%
+# %% pycharm={"name": "#%%\n"}
 config["dataset"]["data_params"]
 
-# %%
+# %% pycharm={"name": "#%%\n"}
 data_params = config["dataset"]["data_params"]
 
 # #Overwrite split_key
@@ -135,19 +134,19 @@
 
 datasets = load_dataset_splits(**data_params, return_dataset=False)
 
-# %% [markdown]
+# %% [markdown] pycharm={"name": "#%% md\n"}
 # ___
 # ## Pretrained model
 
-# %%
+# %% pycharm={"name": "#%%\n"}
 dosages = [1e1, 1e2, 1e3, 1e4]
 
-# %%
+# %% pycharm={"name": "#%%\n"}
 config = load_config(seml_collection, model_hash_pretrained)
 config["dataset"]["n_vars"] = dataset.n_vars
 model_pretrained, embedding_pretrained = load_model(config, canon_smiles_unique_sorted)
 
-# %%
+# %% pycharm={"name": "#%%\n"}
 drug_r2_pretrained, _ = compute_pred(
     model_pretrained,
     datasets["ood"],
@@ -155,15 +154,15 @@
     dosages=dosages,
 )
 
-# %% [markdown]
+# %% [markdown] pycharm={"name": "#%% md\n"}
 # ## Non-pretrained model
 
-# %%
+# %% pycharm={"name": "#%%\n"}
 config = load_config(seml_collection, model_hash_scratch)
 config["dataset"]["n_vars"] = dataset.n_vars
 model_scratch, embedding_scratch = load_model(config, canon_smiles_unique_sorted)
 
-# %%
+# %% pycharm={"name": "#%%\n"}
 drug_r2_scratch, _ = compute_pred(
     model_scratch,
     datasets["ood"],
@@ -176,21 +175,25 @@
     dataset.obs.split_ood_finetuning == "ood", "condition"
 ].unique().to_list()
 
-# %%
+# %% pycharm={"name": "#%%\n"}
 np.mean([max(v, 0) for v in drug_r2_scratch.values()])
 
-# %%
+# %% pycharm={"name": "#%%\n"}
 np.mean([max(v, 0) for v in drug_r2_pretrained.values()])
 
-# %% [markdown]
-# ____
-#
-# import json
-
-# %%
+# %% pycharm={"name": "#%%\n"}
+____
+
+# %% pycharm={"name": "#%%\n"}
+evaluate_r2(model_pretrained, datasets["ood"], datasets["test_control"].genes)
+
+import json
+
 import torch
 
-<<<<<<< HEAD
+# %% pycharm={"name": "#%%\n"}
+from compert.paths import CHECKPOINT_DIR
+
 file_name = "test.pt"
 torch.save(
     (
@@ -213,13 +216,9 @@
 )
 pjson = lambda s: print(json.dumps(s), flush=True)
 pjson({"model_saved": file_name})
-=======
-# %%
-from chemCPA.paths import CHECKPOINT_DIR
->>>>>>> de21b573
-
-
-# %%
+
+
+# %% pycharm={"name": "#%%\n"}
 def load_torch_model(file_path, append_ae_layer=False):
     dumped_model = torch.load(file_path)
     if len(dumped_model) == 3:
@@ -258,50 +257,13 @@
     return state_dict, cov_embeddings_state_dicts, model_config
 
 
-# %%
+# %% pycharm={"name": "#%%\n"}
+cov_state_dicts
+
+# %% pycharm={"name": "#%%\n"}
 model_scratch.drug_embeddings.weight
 
-# %%
-append_ae_layer = False
-append_layer_width = datasets["training"].num_genes if append_ae_layer else None
-in_out_size = (
-    model_config["num_genes"] if append_ae_layer else datasets["training"].num_genes
-)
-# idea: Reconstruct the ComPert model as pretrained (hence the "old" in_out_size)
-# then add the append_layer (the "new" in_out_size)
-
-from compert.embedding import get_chemical_representation
-
-embedding = get_chemical_representation(
-    smiles=canon_smiles_unique_sorted,
-    embedding_model=config["model"]["embedding"]["model"],
-    data_dir=config["model"]["embedding"]["directory"],
-    device="cuda",
-)
-state_dict, cov_embeddings_state_dicts, model_config = load_torch_model("test.pt")
-append_layer_width = (
-    config["dataset"]["n_vars"]
-    if (config["model"]["append_ae_layer"] and config["model"]["load_pretrained"])
-    else None
-)
-
-if config["model"]["embedding"]["model"] != "vanilla":
-    state_dict.pop("drug_embeddings.weight")
-
-from compert.model import ComPert
-
-autoencoder = ComPert(
-    **model_config, drug_embeddings=embedding, append_layer_width=append_layer_width
-)
-incomp_keys = autoencoder.load_state_dict(state_dict, strict=False)
-for embedding, state_dict in zip(
-    autoencoder.covariates_embeddings, cov_embeddings_state_dicts
-):
-    embedding.load_state_dict(state_dict)
-autoencoder.eval()
-print(f"INCOMP_KEYS (make sure these contain what you expected):\n{incomp_keys}")
-
-# %%
+# %% pycharm={"name": "#%%\n"}
 x = torch.randn((3, 2000))
 
 (model_scratch.encoder.network[0](x) == autoencoder.encoder.network[0](x)).all()
@@ -314,4 +276,4 @@
     dosages=dosages,
 )  # non-pretrained
 
-# %%+# %% pycharm={"name": "#%%\n"}